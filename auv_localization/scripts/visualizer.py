#!/usr/bin/env python

import rospy
import tf2_ros
import tf2_geometry_msgs
from visualization_msgs.msg import MarkerArray
from std_msgs.msg import Float64MultiArray
from nav_msgs.msg import Odometry
from geometry_msgs.msg import PoseWithCovarianceStamped
from matplotlib import animation
from matplotlib import pyplot as plt
import numpy as np


class Vizualizer:
    """Class for visualization of the environment, ground truth robot position
    and particle filter state estimates."""
    def __init__(self,
                 ax_lims={
                     'x': None,
                     'y': None
                 },
                 boundary={
                     'x': 10,
                     'y': 10
                 }):
        self.tf_buffer = tf2_ros.Buffer()
        self.tf_listener = tf2_ros.TransformListener(self.tf_buffer)

        self.target_frame = 'utm'
        self.robot_name = self._get_robot_name()
        self.boundary = boundary
        self.map_objects = self._init_map_objects()
        self.env_lims = self._set_envlims(ax_lims)
<<<<<<< HEAD

        self.fig, self.ax = plt.subplots()
        self.environment_handles = self.init_plot()

        self.particles = None
        self.groundtruth_pose = None
        self.groundtruth_line = self.init_groundtruth_pose_plot()
        self.particles_line = self.init_particles_plot()
=======

        self.fig, self.ax = plt.subplots()
        self.init_plot()

        #self.particles_topic = '/{}/localization/particles'.format(
        #    self.robot_name)
        #self.particles = None
        #self.particle_color = 'b'
        #self._setup_particle_subscriber()

        self.groundtruth_pose = None
>>>>>>> 4f41ed4d

    def _get_robot_name(self):
        """Get robot name if exist, else use default = sam"""
        if rospy.has_param('~robot_name'):
            return rospy.get_param('~robot_name')
        return 'sam'

    def update_groundtruth_pose(self, msg):
        pose = msg.pose
<<<<<<< HEAD
=======
        print('pose updated')
>>>>>>> 4f41ed4d
        try:
            trans = self.tf_buffer.lookup_transform(self.target_frame,
                                                    msg.header.frame_id,
                                                    rospy.Time())
            self.groundtruth_pose = tf2_geometry_msgs.do_transform_pose(
                pose, trans)
        except (tf2_ros.LookupException, tf2_ros.ConnectivityException,
                tf2_ros.ExtrapolationException) as error:
            print('Failed to transform. Error: {}'.format(error))

    def init_groundtruth_pose_plot(self):
<<<<<<< HEAD
=======
        print('I initialized the groundtruth plot')
>>>>>>> 4f41ed4d
        self.groundtruth_line, = self.ax.plot([], [],
                                              label='groundtruth_pose',
                                              c='g',
                                              marker='o',
                                              ls='')
        return self.groundtruth_line

    def animate_groundtruth_pose(self, i):
        """
        This method is periodically called by FuncAnimation to update the
        environment plot with the new groundtruth pose.
<<<<<<< HEAD
=======

        Args:
            - i: frame id
            - line: line plot object to be updated
        """
        print('Im in animate_groundtruth_pose!')
        self.groundtruth_line.set_xdata(self.groundtruth_pose.pose.position.x)
        self.groundtruth_line.set_ydata(self.groundtruth_pose.pose.position.y)
        return self.groundtruth_line

    def _setup_particle_subscriber(self):
        self.particle_sub = rospy.Subscriber(self.particles_topic,
                                             Float64MultiArray,
                                             self._update_particles)
>>>>>>> 4f41ed4d

        Args:
            - i: frame id
        """
        self.groundtruth_line.set_xdata(self.groundtruth_pose.pose.position.x)
        self.groundtruth_line.set_ydata(self.groundtruth_pose.pose.position.y)
        return self.groundtruth_line

    def update_particles(self, msg):
        num_particles = msg.layout.dim[0].size
        num_states = msg.layout.dim[1].size
        offset = msg.layout.data_offset
<<<<<<< HEAD

        self.particles = np.array(msg.data[offset:]).reshape(
            num_particles, num_states)

    def init_particles_plot(self):
        self.particles_line, = self.ax.plot([], [],
                                            label='particles',
                                            c='b',
                                            marker='o',
                                            ls='',
                                            markersize=1)
        return self.particles_line

    def animate_particles(self, i):
=======
        self.particles = np.array(msg.data).reshape(self.particles.shape)

    def _init_particles(self, msg):
        particles_dim = [x.size for x in msg.layout.dim]
        self.particles = np.zeros((particles_dim))
        line, = self.ax.plot(self.particles[0, :],
                             self.particles[1, :],
                             label='particles',
                             c=self.particle_color,
                             marker='o',
                             ls='')


#       animation.FuncAnimation(self.fig,
#                               self._animate_particles,
#                               fargs=(line, ),
#                               interval=50,
#                               blit=True)

    def _animate_particles(self, i, line):
>>>>>>> 4f41ed4d
        """
        This method is periodically called by FuncAnimation to update the
        environment plot with the new particle states.

        Args:
            - i: frame id
        """
        if self.particles is not None:
            self.particles_line.set_xdata(self.particles[:, 0])
            self.particles_line.set_ydata(self.particles[:, 1])
            print('update particle line')
            print(self.particles)
        return self.particles_line

    def _init_map_objects(self):
        """Wait for /{robot_name}/sim/marked_positions to publish its first
        message, use it to initialize the map with object positions."""

        marked_pos_topic = '/{}/sim/marked_positions'.format(self.robot_name)
        msg = rospy.wait_for_message(marked_pos_topic, MarkerArray)

        map_objects = {}
        for marker in msg.markers:
            map_objects[marker.ns] = {
                'x':
                marker.pose.position.x,
                'y':
                marker.pose.position.y,
                'z':
                marker.pose.position.z,
                'c': (marker.color.r, marker.color.g, marker.color.b,
                      marker.color.a),
                's':
                marker.scale.x
            }
        print(map_objects)
        return map_objects

    def _set_envlims(self, ax_lims):
        """Set limits for all map axes. Set axis limit to that in ax_lims if
        provided, else bound the axis so that all objects in the map can be
        seen."""
        env_lims = {}

        for axis, lim in ax_lims.items():
            if lim is not None:
                env_lims[axis] = lim
            else:
                obj_values = [obj[axis] for obj in self.map_objects.values()]
                lim = (min(obj_values) - self.boundary[axis],
                       max(obj_values) + self.boundary[axis])
                env_lims[axis] = lim

        return env_lims

    def init_plot(self):
        """Initialize a 2D plot containing all the static map_objects."""
        self.ax.set_xlim(self.env_lims['x'])
        self.ax.set_ylim(self.env_lims['y'])

<<<<<<< HEAD
        environment_handles = self._static_env_plot()
=======
        self._static_env_plot()
>>>>>>> 4f41ed4d

        plt.title('Environment')
        plt.xlabel('x (m)')
        plt.ylabel('y (m)')
<<<<<<< HEAD
        return environment_handles
=======
>>>>>>> 4f41ed4d

    def _static_env_plot(self):
        """
        Plot the map consisting of self.map_objects in 2D plot onto the
        Visualizer's Axes object.
        """
        environment_handles = []

        for obj_id, obj_val in self.map_objects.items():
            # Plot as continuous line or individual point depending on the info given
            if isinstance(obj_val['x'], float):
<<<<<<< HEAD
                handle, = self.ax.plot(obj_val['x'],
                                       obj_val['y'],
                                       c=obj_val['c'],
                                       marker='o',
                                       ls='',
                                       markersize=obj_val['s'] * 10,
                                       label=obj_id)
=======
                self.ax.scatter(obj_val['x'],
                                obj_val['y'],
                                c=obj_val['c'],
                                s=obj_val['s'] * 10,
                                label=obj_id)
>>>>>>> 4f41ed4d
            elif isinstance(obj_val['x'], tuple):
                x = np.linspace(max(obj_val['x'][0], self.env_lims['x'][0]),
                                min(obj_val['x'][1], self.env_lims['x'][1]),
                                num=100)
                y = np.linspace(max(obj_val['y'][0], self.env_lims['y'][0]),
                                min(obj_val['y'][1], self.env_lims['y'][1]),
                                num=100)
<<<<<<< HEAD
                handle, = self.ax.plot(x,
                                       y,
                                       c=obj_val['c'],
                                       linewidth=obj_val['s'],
                                       label=obj_id)
            environment_handles.append(handle)

        return environment_handles
=======
                self.ax.plot(x,
                             y,
                             c=obj_val['c'],
                             linewidth=obj_val['s'],
                             label=obj_id)
>>>>>>> 4f41ed4d


def main():
    rospy.init_node('particle_filter_localization_visualizer', anonymous=True)
    rospy.Rate(5)

    viz = Vizualizer()

<<<<<<< HEAD
    print(viz.env_lims)

    #TODO: refactor - merge init and animate functions for both groundtruth and particles
    groundtruth_topic = '/{}/sim/odom'.format(viz.robot_name)
    groundtruth_pose_sub = rospy.Subscriber(groundtruth_topic, Odometry,
                                            viz.update_groundtruth_pose)
    # It's important to store the FuncAnimation to a variable
    # Otherwise the animation object will be collected by the garbage collector
    animate_groundtruth = animation.FuncAnimation(viz.fig,
                                                  viz.animate_groundtruth_pose,
                                                  interval=50)

    particles_topic = '{}/localization/particles'.format(viz.robot_name)
    particles_sub = rospy.Subscriber(particles_topic, Float64MultiArray,
                                     viz.update_particles)
    animate_particles = animation.FuncAnimation(viz.fig,
                                                viz.animate_particles,
                                                interval=50)

    legend_handles = viz.environment_handles
    legend_handles.extend([viz.groundtruth_line, viz.particles_line])
    plt.legend(handles=legend_handles,
               bbox_to_anchor=(1.01, 1),
               loc='upper left',
               borderaxespad=0.)
=======
    groundtruth_topic = '/{}/sim/odom'.format(viz.robot_name)
    groundtruth_pose_sub = rospy.Subscriber(groundtruth_topic, Odometry,
                                            viz.update_groundtruth_pose)
    # It's important to assign this the FuncAnimation to a variable
    # Otherwise it will be ignored and not run
    ani = animation.FuncAnimation(viz.fig,
                                  viz.animate_groundtruth_pose,
                                  interval=50,
                                  init_func=viz.init_groundtruth_pose_plot)
>>>>>>> 4f41ed4d
    plt.show(block=True)


if __name__ == '__main__':
    main()<|MERGE_RESOLUTION|>--- conflicted
+++ resolved
@@ -32,7 +32,6 @@
         self.boundary = boundary
         self.map_objects = self._init_map_objects()
         self.env_lims = self._set_envlims(ax_lims)
-<<<<<<< HEAD
 
         self.fig, self.ax = plt.subplots()
         self.environment_handles = self.init_plot()
@@ -41,19 +40,6 @@
         self.groundtruth_pose = None
         self.groundtruth_line = self.init_groundtruth_pose_plot()
         self.particles_line = self.init_particles_plot()
-=======
-
-        self.fig, self.ax = plt.subplots()
-        self.init_plot()
-
-        #self.particles_topic = '/{}/localization/particles'.format(
-        #    self.robot_name)
-        #self.particles = None
-        #self.particle_color = 'b'
-        #self._setup_particle_subscriber()
-
-        self.groundtruth_pose = None
->>>>>>> 4f41ed4d
 
     def _get_robot_name(self):
         """Get robot name if exist, else use default = sam"""
@@ -63,10 +49,6 @@
 
     def update_groundtruth_pose(self, msg):
         pose = msg.pose
-<<<<<<< HEAD
-=======
-        print('pose updated')
->>>>>>> 4f41ed4d
         try:
             trans = self.tf_buffer.lookup_transform(self.target_frame,
                                                     msg.header.frame_id,
@@ -78,10 +60,6 @@
             print('Failed to transform. Error: {}'.format(error))
 
     def init_groundtruth_pose_plot(self):
-<<<<<<< HEAD
-=======
-        print('I initialized the groundtruth plot')
->>>>>>> 4f41ed4d
         self.groundtruth_line, = self.ax.plot([], [],
                                               label='groundtruth_pose',
                                               c='g',
@@ -93,23 +71,6 @@
         """
         This method is periodically called by FuncAnimation to update the
         environment plot with the new groundtruth pose.
-<<<<<<< HEAD
-=======
-
-        Args:
-            - i: frame id
-            - line: line plot object to be updated
-        """
-        print('Im in animate_groundtruth_pose!')
-        self.groundtruth_line.set_xdata(self.groundtruth_pose.pose.position.x)
-        self.groundtruth_line.set_ydata(self.groundtruth_pose.pose.position.y)
-        return self.groundtruth_line
-
-    def _setup_particle_subscriber(self):
-        self.particle_sub = rospy.Subscriber(self.particles_topic,
-                                             Float64MultiArray,
-                                             self._update_particles)
->>>>>>> 4f41ed4d
 
         Args:
             - i: frame id
@@ -122,7 +83,6 @@
         num_particles = msg.layout.dim[0].size
         num_states = msg.layout.dim[1].size
         offset = msg.layout.data_offset
-<<<<<<< HEAD
 
         self.particles = np.array(msg.data[offset:]).reshape(
             num_particles, num_states)
@@ -137,28 +97,6 @@
         return self.particles_line
 
     def animate_particles(self, i):
-=======
-        self.particles = np.array(msg.data).reshape(self.particles.shape)
-
-    def _init_particles(self, msg):
-        particles_dim = [x.size for x in msg.layout.dim]
-        self.particles = np.zeros((particles_dim))
-        line, = self.ax.plot(self.particles[0, :],
-                             self.particles[1, :],
-                             label='particles',
-                             c=self.particle_color,
-                             marker='o',
-                             ls='')
-
-
-#       animation.FuncAnimation(self.fig,
-#                               self._animate_particles,
-#                               fargs=(line, ),
-#                               interval=50,
-#                               blit=True)
-
-    def _animate_particles(self, i, line):
->>>>>>> 4f41ed4d
         """
         This method is periodically called by FuncAnimation to update the
         environment plot with the new particle states.
@@ -169,8 +107,6 @@
         if self.particles is not None:
             self.particles_line.set_xdata(self.particles[:, 0])
             self.particles_line.set_ydata(self.particles[:, 1])
-            print('update particle line')
-            print(self.particles)
         return self.particles_line
 
     def _init_map_objects(self):
@@ -219,19 +155,12 @@
         self.ax.set_xlim(self.env_lims['x'])
         self.ax.set_ylim(self.env_lims['y'])
 
-<<<<<<< HEAD
         environment_handles = self._static_env_plot()
-=======
-        self._static_env_plot()
->>>>>>> 4f41ed4d
 
         plt.title('Environment')
         plt.xlabel('x (m)')
         plt.ylabel('y (m)')
-<<<<<<< HEAD
         return environment_handles
-=======
->>>>>>> 4f41ed4d
 
     def _static_env_plot(self):
         """
@@ -243,7 +172,6 @@
         for obj_id, obj_val in self.map_objects.items():
             # Plot as continuous line or individual point depending on the info given
             if isinstance(obj_val['x'], float):
-<<<<<<< HEAD
                 handle, = self.ax.plot(obj_val['x'],
                                        obj_val['y'],
                                        c=obj_val['c'],
@@ -251,13 +179,6 @@
                                        ls='',
                                        markersize=obj_val['s'] * 10,
                                        label=obj_id)
-=======
-                self.ax.scatter(obj_val['x'],
-                                obj_val['y'],
-                                c=obj_val['c'],
-                                s=obj_val['s'] * 10,
-                                label=obj_id)
->>>>>>> 4f41ed4d
             elif isinstance(obj_val['x'], tuple):
                 x = np.linspace(max(obj_val['x'][0], self.env_lims['x'][0]),
                                 min(obj_val['x'][1], self.env_lims['x'][1]),
@@ -265,7 +186,6 @@
                 y = np.linspace(max(obj_val['y'][0], self.env_lims['y'][0]),
                                 min(obj_val['y'][1], self.env_lims['y'][1]),
                                 num=100)
-<<<<<<< HEAD
                 handle, = self.ax.plot(x,
                                        y,
                                        c=obj_val['c'],
@@ -274,13 +194,6 @@
             environment_handles.append(handle)
 
         return environment_handles
-=======
-                self.ax.plot(x,
-                             y,
-                             c=obj_val['c'],
-                             linewidth=obj_val['s'],
-                             label=obj_id)
->>>>>>> 4f41ed4d
 
 
 def main():
@@ -289,7 +202,6 @@
 
     viz = Vizualizer()
 
-<<<<<<< HEAD
     print(viz.env_lims)
 
     #TODO: refactor - merge init and animate functions for both groundtruth and particles
@@ -315,17 +227,6 @@
                bbox_to_anchor=(1.01, 1),
                loc='upper left',
                borderaxespad=0.)
-=======
-    groundtruth_topic = '/{}/sim/odom'.format(viz.robot_name)
-    groundtruth_pose_sub = rospy.Subscriber(groundtruth_topic, Odometry,
-                                            viz.update_groundtruth_pose)
-    # It's important to assign this the FuncAnimation to a variable
-    # Otherwise it will be ignored and not run
-    ani = animation.FuncAnimation(viz.fig,
-                                  viz.animate_groundtruth_pose,
-                                  interval=50,
-                                  init_func=viz.init_groundtruth_pose_plot)
->>>>>>> 4f41ed4d
     plt.show(block=True)
 
 
